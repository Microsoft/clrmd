--- conflicted
+++ resolved
@@ -66,17 +66,11 @@
 To create an instance of the `DataTarget` class, call one of the static functions
 on `DataTarget`.  Here is the code to create a `DataTarget` from a crash dump:
 
-<<<<<<< HEAD
-    using (DataTarget dataTarget = DataTarget.LoadCrashDump(@"c:\work\crash.dmp"))
-    {
-    }
-=======
-```cs
-using (DataTarget target = DataTarget.LoadCrashDump(@"c:\work\crash.dmp"))
+```cs
+using (DataTarget dataTarget = DataTarget.LoadCrashDump(@"c:\work\crash.dmp"))
 {
 }
 ```
->>>>>>> e7391e9d
 
 The `DataTarget` class has two primary functions: Getting information about what
 runtimes are loaded into the process and creating `ClrRuntime` instances.
@@ -84,30 +78,8 @@
 To enumerate the versions of CLR loaded into the target process, use
 `DataTarget.ClrVersions`:
 
-<<<<<<< HEAD
-    foreach (ClrInfo version in dataTarget.ClrVersions)
-    {
-        Console.WriteLine("Found CLR Version:" + version.Version.ToString());
-
-        // This is the data needed to request the dac from the symbol server:
-        ModuleInfo dacInfo = version.DacInfo;
-        Console.WriteLine("Filesize:  {0:X}", dacInfo.FileSize);
-        Console.WriteLine("Timestamp: {0:X}", dacInfo.TimeStamp);
-        Console.WriteLine("Dac File:  {0}", dacInfo.FileName);
-
-        // If we just happen to have the correct dac file installed on the machine,
-        // the "LocalMatchingDac" property will return its location on disk:
-        string dacLocation = version.LocalMatchingDac();
-        if (!string.IsNullOrEmpty(dacLocation))
-            Console.WriteLine("Local dac location: " + dacLocation);
-
-        // You may also download the dac from the symbol server, which is covered
-        // in a later section of this tutorial.
-    }
-
-=======
-```cs
-foreach (ClrInfo version in target.ClrVersions)
+```cs
+foreach (ClrInfo version in dataTarget.ClrVersions)
 {
     Console.WriteLine("Found CLR Version:" + version.Version.ToString());
 
@@ -118,8 +90,8 @@
     Console.WriteLine("Dac File:  {0}", dacInfo.FileName);
 
     // If we just happen to have the correct dac file installed on the machine,
-    // the "TryGetDacLocation" function will return its location on disk:
-    string dacLocation = version.TryGetDacLocation();
+    // the "LocalMatchingDac" property will return its location on disk:
+    string dacLocation = version.LocalMatchingDac;
     if (!string.IsNullOrEmpty(dacLocation))
         Console.WriteLine("Local dac location: " + dacLocation);
 
@@ -127,7 +99,7 @@
     // in a later section of this tutorial.
 }
 ```
->>>>>>> e7391e9d
+
 Note that `target.ClrVersions` is an `IList<ClrInfo>`. We can have two copies of
 CLR loaded into the process in the side-by-side scenario (that is, both v2 and
 v4 loaded into the process at the same time).  `ClrInfo` also has information 
@@ -139,28 +111,18 @@
 in the process.  To create one of these classes, use `ClrInfo.CreateRuntime`
 and you will create the runtime for the selected version:
 
-<<<<<<< HEAD
-    ClrInfo runtimeInfo = dataTarget.ClrVersions[0];  // just using the first runtime
-    ClrRuntime runtime = runtimeInfo.CreateRuntime();
-=======
 ```cs
 ClrInfo runtimeInfo = dataTarget.ClrVersions[0];  // just using the first runtime
 ClrRuntime runtime = runtimeInfo.CreateRuntime();
 ```
->>>>>>> e7391e9d
 
 You can also create a runtime from a dac location on disk if you know exactly
 where it is:
 
-<<<<<<< HEAD
-    ClrInfo runtimeInfo = dataTarget.ClrVersions[0];  // just using the first runtime
-    ClrRuntime runtime = runtimeInfo.CreateRuntime(@"C:\work\mscordacwks.dll");
-=======
 ```cs
 ClrInfo runtimeInfo = dataTarget.ClrVersions[0];  // just using the first runtime
 ClrRuntime runtime = runtimeInfo.CreateRuntime(@"C:\work\mscordacwks.dll");
 ```
->>>>>>> e7391e9d
 
 Lastly, note that create runtime with no parameters is equivalent to checking
 `ClrInfo.LocalMatchingDac`, and if that is null, ClrMD will attempt to download
@@ -176,7 +138,7 @@
 instead of "LoadCrashDump". For example:
 
 ```cs
-DataTarget dt = DataTarget.AttachToProcess(0x123, AttachFlags.Noninvasive, 5000);
+DataTarget dataTarget = DataTarget.AttachToProcess(0x123, AttachFlags.Noninvasive, 5000);
 ```
 
 The parameters to the function are: the pid to attach to, the type of debugger
