--- conflicted
+++ resolved
@@ -96,15 +96,9 @@
 ## Walking Managed Objects in the Process
 
 As mentioned before, GC segments contain managed objects. You can walk all
-<<<<<<< HEAD
-objects on a segment by starting at `GCHeapSegment.FirstObject` and repeatedly
-calling `GCHeapSegment.NextObject` until it returns 0. To get the type of an
-object, you can call GCHeap.GetObjectType. This returns a `ClrType` object,
-=======
 objects on a segment by starting at `ClrSegment.FirstObject` and repeatedly
 calling `ClrSegment.NextObject` until it returns 0. To get the type of an
 object, you can call `ClrHeap.GetObjectType`. This returns a `ClrType` object,
->>>>>>> 0db14df4
 which we will cover in more detail in a later tutorial.
 
 Here is an example of walking each object on each segment in the process and
@@ -122,11 +116,7 @@
       {
           for (ulong obj = seg.FirstObject; obj != 0; obj = seg.NextObject(obj))
           {
-<<<<<<< HEAD
-              ClrType type = heap.GetObjectType(obj);
-=======
               ClrType type = runtime.Heap.GetObjectType(obj);
->>>>>>> 0db14df4
 
               // If heap corruption, continue past this object.
               if (type == null)
@@ -165,11 +155,7 @@
     {
       foreach (ulong obj in runtime.Heap.EnumerateObjectAddresses())
       {
-<<<<<<< HEAD
-          ClrType type = heap.GetObjectType(obj);
-=======
           ClrType type = runtime.Heap.GetObjectType(obj);
->>>>>>> 0db14df4
 
           // If heap corruption, continue past this object.
           if (type == null)
