﻿// Licensed to the .NET Foundation under one or more agreements.
// The .NET Foundation licenses this file to you under the MIT license.
// See the LICENSE file in the project root for more information.

using Microsoft.Diagnostics.Runtime.Windows;
using System;
using System.Collections.Generic;
<<<<<<< HEAD
using System.IO;
=======
using System.Collections.Immutable;
>>>>>>> e4258481
using System.Linq;
using System.Runtime.InteropServices;

namespace Microsoft.Diagnostics.Runtime
{
    public sealed class MinidumpReader : IDataReader, IDisposable
    {
        private readonly Minidump _minidump;
        private IMemoryReader? _readerCached;

        public OSPlatform TargetPlatform => OSPlatform.Windows;

        public string DisplayName { get; }

        public IMemoryReader MemoryReader => _readerCached ??= _minidump.MemoryReader;

        public MinidumpReader(string crashDump)
            : this(crashDump, File.OpenRead(crashDump ?? throw new ArgumentNullException(nameof(crashDump))))
        {
        }

        public MinidumpReader(string crashDump, Stream stream)
        {
            if (crashDump is null)
                throw new ArgumentNullException(nameof(crashDump));

            if (stream is null)
                throw new ArgumentNullException(nameof(stream));

            DisplayName = crashDump;

            _minidump = new Minidump(crashDump, stream);

            Architecture = _minidump.Architecture switch
            {
                MinidumpProcessorArchitecture.Amd64 => Architecture.Amd64,
                MinidumpProcessorArchitecture.Arm => Architecture.Arm,
                MinidumpProcessorArchitecture.Arm64 => Architecture.Arm64,
                MinidumpProcessorArchitecture.Intel => Architecture.X86,
                _ => throw new NotImplementedException($"No support for platform {_minidump.Architecture}"),
            };

            PointerSize = _minidump.PointerSize;
        }

        public bool IsThreadSafe => true;

        public Architecture Architecture { get; }

        public uint ProcessId => 0;

        public int PointerSize { get; }

        public void Dispose()
        {
            _minidump.Dispose();
        }


        public IEnumerable<ModuleInfo> EnumerateModules()
        {
            return from module in _minidump.EnumerateModuleInfo()
                   select new ModuleInfo(module.BaseOfImage, module.SizeOfImage, module.DateTimeStamp, module.ModuleName, isVirtual: true, buildId: ImmutableArray<byte>.Empty, version: module.VersionInfo.AsVersionInfo());
        }

        public void FlushCachedData()
        {
        }

        public bool GetThreadContext(uint threadID, uint contextFlags, Span<byte> context)
        {
            int index = _minidump.ContextData.Search(threadID, (x, y) => x.ThreadId.CompareTo(y));
            if (index < 0)
                return false;

            MinidumpContextData ctx = _minidump.ContextData[index];
            if (ctx.ContextRva == 0 || ctx.ContextBytes == 0)
                return false;

            return _minidump.MemoryReader.ReadFromRVA(ctx.ContextRva, context) == context.Length;
        }

<<<<<<< HEAD
        public bool GetVersionInfo(ulong baseAddress, out VersionInfo version)
=======
        public ImmutableArray<byte> GetBuildId(ulong baseAddress) => ImmutableArray<byte>.Empty;

        public void GetVersionInfo(ulong baseAddress, out VersionInfo version)
>>>>>>> e4258481
        {

            MinidumpModuleInfo module = _minidump.EnumerateModuleInfo().FirstOrDefault(m => m.BaseOfImage == baseAddress);
            if (module == null)
            {
                version = default;
                return false;
            }

            version = module.VersionInfo.AsVersionInfo();
            return true;
        }

        public bool Read(ulong address, Span<byte> buffer, out int bytesRead) => MemoryReader.Read(address, buffer, out bytesRead);
        public bool Read<T>(ulong address, out T value) where T : unmanaged => MemoryReader.Read(address, out value);
        public T Read<T>(ulong address) where T : unmanaged => MemoryReader.Read<T>(address);
        public bool ReadPointer(ulong address, out ulong value) => MemoryReader.ReadPointer(address, out value);
        public ulong ReadPointer(ulong address) => MemoryReader.ReadPointer(address);
    }
}<|MERGE_RESOLUTION|>--- conflicted
+++ resolved
@@ -5,11 +5,8 @@
 using Microsoft.Diagnostics.Runtime.Windows;
 using System;
 using System.Collections.Generic;
-<<<<<<< HEAD
 using System.IO;
-=======
 using System.Collections.Immutable;
->>>>>>> e4258481
 using System.Linq;
 using System.Runtime.InteropServices;
 
@@ -92,13 +89,9 @@
             return _minidump.MemoryReader.ReadFromRVA(ctx.ContextRva, context) == context.Length;
         }
 
-<<<<<<< HEAD
-        public bool GetVersionInfo(ulong baseAddress, out VersionInfo version)
-=======
         public ImmutableArray<byte> GetBuildId(ulong baseAddress) => ImmutableArray<byte>.Empty;
 
-        public void GetVersionInfo(ulong baseAddress, out VersionInfo version)
->>>>>>> e4258481
+        public bool GetVersionInfo(ulong baseAddress, out VersionInfo version)
         {
 
             MinidumpModuleInfo module = _minidump.EnumerateModuleInfo().FirstOrDefault(m => m.BaseOfImage == baseAddress);
