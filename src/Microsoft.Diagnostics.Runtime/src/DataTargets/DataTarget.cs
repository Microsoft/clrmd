--- conflicted
+++ resolved
@@ -247,10 +247,7 @@
         /// </summary>
         public abstract void Dispose();
 
-<<<<<<< HEAD
         protected internal abstract void AddDacLibrary(DacLibrary dacLibrary);
-=======
-        internal abstract void AddDacLibrary(DacLibrary dacLibrary);
 
         /// <summary>
         /// Creates a runtime from the given Dac file on disk.
@@ -349,6 +346,5 @@
 
             return new LegacyRuntime(clrInfo, this, lib, ver, clrInfo.Version.Patch);
         }
->>>>>>> 2dd46c9c
     }
 }