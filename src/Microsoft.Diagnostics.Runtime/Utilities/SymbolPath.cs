﻿// Copyright (c) Microsoft. All rights reserved.
// Licensed under the MIT license. See LICENSE file in the project root for full license information.


// #define DEBUG_SERIALIZE

using System;
using System.Collections.Generic;
using System.ComponentModel; // For Win32Excption;
using System.Diagnostics;
using System.IO;
using System.Runtime.InteropServices;
using System.Security;
using System.Text;
using System.Text.RegularExpressions;
using Address = System.UInt64;

#pragma warning disable 649

namespace Microsoft.Diagnostics.Runtime.Utilities
{
    /// <summary>
    /// SymPathElement represents the text between the semicolons in a symbol path.  It can be a symbol server specification or a simple directory path. 
    /// 
    /// SymPathElement follows functional conventions.  After construction everything is read-only. 
    /// </summary>
    public class SymPathElement
    {
        /// <summary>
        /// returns a list of SymPathElements from a semicolon delimited string representing a symbol path
        /// </summary>
        public static List<SymPathElement> GetElements(string symbolPath)
        {
            List<SymPathElement> result = new List<SymPathElement>();
            string[] entries = (symbolPath ?? "").Split(';');
            result = new List<SymPathElement>(entries.Length);

            foreach (string element in entries)
                if (!string.IsNullOrEmpty(element))
                    result.Add(new SymPathElement(element));

            return result;
        }

        /// <summary>
        /// returns true if this element of the symbol server path a symbol server specification
        /// </summary>
        public bool IsSymServer { get; private set; }
        /// <summary>
        /// returns the local cache for a symbol server specifcation.  returns null if not specified
        /// </summary>
        public string Cache { get; set; }
        /// <summary>
        /// returns location to look for symbols.  This is either a directory specification or an URL (for symbol servers)
        /// </summary>
        public string Target { get; private set; }

        /// <summary>
        /// IsRemote returns true if it looks like the target is not on the local machine.
        /// </summary>
        public bool IsRemote
        {
            get
            {
                if (Target != null)
                {
                    if (Target.StartsWith(@"\\"))
                        return true;
                    // We assume drive letters from the back of the alphabet are remote.  
                    if (2 <= Target.Length && Target[1] == ':')
                    {
                        char driveLetter = Char.ToUpperInvariant(Target[0]);
                        if ('T' <= driveLetter && driveLetter <= 'Z')
                            return true;
                    }
                }

                if (!IsSymServer)
                    return false;
                if (Cache != null)
                    return true;
                if (Target == null)
                    return false;

                if (Target.StartsWith("http:/", StringComparison.OrdinalIgnoreCase))
                    return true;
                return false;
            }
        }
        /// <summary>
        /// returns the string repsentation for the symbol server path element (e.g. SRV*c:\temp*\\symbols\symbols)
        /// </summary>
        public override string ToString()
        {
            if (IsSymServer)
            {
                var ret = "SRV";
                if (Cache != null)
                    ret += "*" + Cache;
                if (Target != null)
                    ret += "*" + Target;
                return ret;
            }
            else
                return Target;
        }
        #region overrides

        /// <summary>
        /// Implements object interface
        /// </summary>
        public override bool Equals(object obj)
        {
            var asSymPathElem = obj as SymPathElement;
            if (asSymPathElem == null)
                return false;
            return
                Target == asSymPathElem.Target &&
                Cache == asSymPathElem.Cache &&
                IsSymServer == asSymPathElem.IsSymServer;
        }
        /// <summary>
        /// Implements object interface
        /// </summary>
        public override int GetHashCode()
        {
            return Target.GetHashCode();
        }
        #endregion
        #region private
        internal SymPathElement InsureHasCache(string defaultCachePath)
        {
            if (!IsSymServer)
                return this;
            if (Cache != null)
                return this;
            if (Target == defaultCachePath)
                return this;
            return new SymPathElement(true, defaultCachePath, Target);
        }
        internal SymPathElement LocalOnly()
        {
            if (!IsRemote)
                return this;
            if (Cache != null)
                return new SymPathElement(true, null, Cache);
            return null;
        }

        /// <summary>
        /// returns a new SymPathElement with the corresponding properties initialized
        /// </summary>
        public SymPathElement(bool isSymServer, string cache, string target)
        {
            IsSymServer = isSymServer;
            Cache = cache;
            Target = target;
        }
        internal SymPathElement(string strElem)
        {
            var m = Regex.Match(strElem, @"^\s*(SRV\*|http:)((\s*.*?\s*)\*)?\s*(.*?)\s*$", RegexOptions.IgnoreCase);
            if (m.Success)
            {
                IsSymServer = true;
                Cache = m.Groups[3].Value;
                if (m.Groups[1].Value.Equals("http:", StringComparison.CurrentCultureIgnoreCase))
                    Target = "http:" + m.Groups[4].Value;
                else
                    Target = m.Groups[4].Value;
                if (Cache.Length == 0)
                    Cache = null;
                if (Target.Length == 0)
                    Target = null;
                return;
            }
            m = Regex.Match(strElem, @"^\s*CACHE\*(.*?)\s*$", RegexOptions.IgnoreCase);
            if (m.Success)
            {
                IsSymServer = true;
                Cache = m.Groups[1].Value;
            }
            else
                Target = strElem.Trim();
        }
        #endregion
    }
<<<<<<< HEAD

    #region private classes
    internal unsafe class SymbolReaderNativeMethods
    {
        /**
        [DllImport("kernel32.dll", CharSet = CharSet.Auto)]
        public static extern int GetCurrentProcessId();

        [DllImport("kernel32.dll",  SetLastError = true)]
        public static extern IntPtr OpenProcess(int access, bool inherit, int processID);
        **/

        internal const int SSRVOPT_DWORD = 0x0002;
        internal const int SSRVOPT_DWORDPTR = 0x004;
        internal const int SSRVOPT_GUIDPTR = 0x0008;

#if !V2_SUPPORT
        [DefaultDllImportSearchPaths(DllImportSearchPath.LegacyBehavior)]
#endif
        [DllImport("dbghelp.dll", CharSet = CharSet.Unicode, SetLastError = true), SuppressUnmanagedCodeSecurityAttribute]
        [return: MarshalAs(UnmanagedType.Bool)]
        internal static extern bool SymFindFileInPathW(
            IntPtr hProcess,
            string searchPath,
            [MarshalAs(UnmanagedType.LPWStr), In] string fileName,
            ref Guid id,
            int two,
            int three,
            int flags,
            [Out]System.Text.StringBuilder filepath,
            SymFindFileInPathProc findCallback,
            IntPtr context // void*
            );

        // Useful for the findCallback parameter of SymFindFileInPathW
#if !V2_SUPPORT
        [DefaultDllImportSearchPaths(DllImportSearchPath.LegacyBehavior)]
#endif
        [DllImport("dbghelp.dll", CharSet = CharSet.Unicode, SetLastError = true), SuppressUnmanagedCodeSecurityAttribute]
        [return: MarshalAs(UnmanagedType.Bool)]
        internal static extern bool SymSrvGetFileIndexesW(
            string filePath,
            ref Guid id,
            ref int val1,
            ref int val2,
            int flags);

#if !V2_SUPPORT
        [DefaultDllImportSearchPaths(DllImportSearchPath.LegacyBehavior)]
#endif
        [DllImport("dbghelp.dll", CharSet = CharSet.Unicode, SetLastError = true), SuppressUnmanagedCodeSecurityAttribute]
        [return: MarshalAs(UnmanagedType.Bool)]
        internal static extern bool SymInitializeW(
            IntPtr hProcess,
            string UserSearchPath,
            [MarshalAs(UnmanagedType.Bool)] bool fInvadeProcess);

#if !V2_SUPPORT
        [DefaultDllImportSearchPaths(DllImportSearchPath.LegacyBehavior)]
#endif
        [DllImport("dbghelp.dll", SetLastError = true), SuppressUnmanagedCodeSecurityAttribute]
        [return: MarshalAs(UnmanagedType.Bool)]
        internal static extern bool SymCleanup(
            IntPtr hProcess);

#if !V2_SUPPORT
        [DefaultDllImportSearchPaths(DllImportSearchPath.LegacyBehavior)]
#endif
        [DllImport("dbghelp.dll", CharSet = CharSet.Unicode, SetLastError = true), SuppressUnmanagedCodeSecurityAttribute]
        internal static extern ulong SymLoadModuleExW(
            IntPtr hProcess,
            IntPtr hFile,
            string ImageName,
            string ModuleName,
            ulong BaseOfDll,
            uint DllSize,
            void* Data,
            uint Flags
         );

#if !V2_SUPPORT
        [DefaultDllImportSearchPaths(DllImportSearchPath.LegacyBehavior)]
#endif
        [DllImport("dbghelp.dll", SetLastError = true), SuppressUnmanagedCodeSecurityAttribute]
        [return: MarshalAs(UnmanagedType.Bool)]
        internal static extern bool SymUnloadModule64(
            IntPtr hProcess,
            ulong BaseOfDll);

#if !V2_SUPPORT
        [DefaultDllImportSearchPaths(DllImportSearchPath.LegacyBehavior)]
#endif
        [DllImport("dbghelp.dll", CharSet = CharSet.Unicode, SetLastError = true), SuppressUnmanagedCodeSecurityAttribute]
        [return: MarshalAs(UnmanagedType.Bool)]
        internal static extern bool SymGetLineFromAddrW64(
            IntPtr hProcess,
            ulong Address,
            ref Int32 Displacement,
            ref IMAGEHLP_LINE64 Line
        );

#if !V2_SUPPORT
        [DefaultDllImportSearchPaths(DllImportSearchPath.LegacyBehavior)]
#endif
        [DllImport("dbghelp.dll", CharSet = CharSet.Unicode, SetLastError = true), SuppressUnmanagedCodeSecurityAttribute]
        [return: MarshalAs(UnmanagedType.Bool)]
        internal static extern bool SymFromAddrW(
            IntPtr hProcess,
            ulong Address,
            ref ulong Displacement,
            SYMBOL_INFO* Symbol
        );

        // Some structures used by the callback 
        internal struct IMAGEHLP_CBA_EVENT
        {
            public int Severity;
            public char* pStrDesc;
            public void* pData;
        }
        internal struct IMAGEHLP_DEFERRED_SYMBOL_LOAD64
        {
            public int SizeOfStruct;
            public Int64 BaseOfImage;
            public int CheckSum;
            public int TimeDateStamp;
            public fixed sbyte FileName[MAX_PATH];
            public bool Reparse;
            public void* hFile;
            public int Flags;
        }


        internal struct SYMBOL_INFO
        {
            public UInt32 SizeOfStruct;
            public UInt32 TypeIndex;
            public UInt64 Reserved1;
            public UInt64 Reserved2;
            public UInt32 Index;
            public UInt32 Size;
            public UInt64 ModBase;
            public UInt32 Flags;
            public UInt64 Value;
            public UInt64 Address;
            public UInt32 Register;
            public UInt32 Scope;
            public UInt32 Tag;
            public UInt32 NameLen;
            public UInt32 MaxNameLen;
            public byte Name;           // Actually of variable size Unicode string
        };

        internal struct IMAGEHLP_LINE64
        {
            public UInt32 SizeOfStruct;
            public void* Key;
            public UInt32 LineNumber;
            public byte* FileName;             // pointer to character string. 
            public UInt64 Address;
        };

#if !V2_SUPPORT
        [DefaultDllImportSearchPaths(DllImportSearchPath.LegacyBehavior)]
#endif
        [DllImport("dbghelp.dll", CharSet = CharSet.Unicode, SetLastError = true), SuppressUnmanagedCodeSecurityAttribute]
        [return: MarshalAs(UnmanagedType.Bool)]
        internal static extern bool SymRegisterCallbackW64(
            IntPtr hProcess,
            SymRegisterCallbackProc callBack,
            ulong UserContext);

        internal delegate bool SymRegisterCallbackProc(
            IntPtr hProcess,
            SymCallbackActions ActionCode,
            ulong UserData,
            ulong UserContext);


        [Flags]
        public enum SymCallbackActions
        {
            CBA_DEBUG_INFO = 0x10000000,
            CBA_DEFERRED_SYMBOL_LOAD_CANCEL = 0x00000007,
            CBA_DEFERRED_SYMBOL_LOAD_COMPLETE = 0x00000002,
            CBA_DEFERRED_SYMBOL_LOAD_FAILURE = 0x00000003,
            CBA_DEFERRED_SYMBOL_LOAD_PARTIAL = 0x00000020,
            CBA_DEFERRED_SYMBOL_LOAD_START = 0x00000001,
            CBA_DUPLICATE_SYMBOL = 0x00000005,
            CBA_EVENT = 0x00000010,
            CBA_READ_MEMORY = 0x00000006,
            CBA_SET_OPTIONS = 0x00000008,
            CBA_SRCSRV_EVENT = 0x40000000,
            CBA_SRCSRV_INFO = 0x20000000,
            CBA_SYMBOLS_UNLOADED = 0x00000004,
        }

        [Flags]
        public enum SymOptions : uint
        {
            SYMOPT_ALLOW_ABSOLUTE_SYMBOLS = 0x00000800,
            SYMOPT_ALLOW_ZERO_ADDRESS = 0x01000000,
            SYMOPT_AUTO_PUBLICS = 0x00010000,
            SYMOPT_CASE_INSENSITIVE = 0x00000001,
            SYMOPT_DEBUG = 0x80000000,
            SYMOPT_DEFERRED_LOADS = 0x00000004,
            SYMOPT_DISABLE_SYMSRV_AUTODETECT = 0x02000000,
            SYMOPT_EXACT_SYMBOLS = 0x00000400,
            SYMOPT_FAIL_CRITICAL_ERRORS = 0x00000200,
            SYMOPT_FAVOR_COMPRESSED = 0x00800000,
            SYMOPT_FLAT_DIRECTORY = 0x00400000,
            SYMOPT_IGNORE_CVREC = 0x00000080,
            SYMOPT_IGNORE_IMAGEDIR = 0x00200000,
            SYMOPT_IGNORE_NT_SYMPATH = 0x00001000,
            SYMOPT_INCLUDE_32BIT_MODULES = 0x00002000,
            SYMOPT_LOAD_ANYTHING = 0x00000040,
            SYMOPT_LOAD_LINES = 0x00000010,
            SYMOPT_NO_CPP = 0x00000008,
            SYMOPT_NO_IMAGE_SEARCH = 0x00020000,
            SYMOPT_NO_PROMPTS = 0x00080000,
            SYMOPT_NO_PUBLICS = 0x00008000,
            SYMOPT_NO_UNQUALIFIED_LOADS = 0x00000100,
            SYMOPT_OVERWRITE = 0x00100000,
            SYMOPT_PUBLICS_ONLY = 0x00004000,
            SYMOPT_SECURE = 0x00040000,
            SYMOPT_UNDNAME = 0x00000002,
        };

#if !V2_SUPPORT
        [DefaultDllImportSearchPaths(DllImportSearchPath.LegacyBehavior)]
#endif
        [DllImport("dbghelp.dll", SetLastError = true), SuppressUnmanagedCodeSecurityAttribute]
        internal static extern SymOptions SymSetOptions(
            SymOptions SymOptions
            );

#if !V2_SUPPORT
        [DefaultDllImportSearchPaths(DllImportSearchPath.LegacyBehavior)]
#endif
        [DllImport("dbghelp.dll", SetLastError = true), SuppressUnmanagedCodeSecurityAttribute]
        internal static extern SymOptions SymGetOptions();

        internal delegate bool SymFindFileInPathProc([MarshalAs(UnmanagedType.LPWStr), In] string fileName, IntPtr context);

        internal const int MAX_PATH = 260;

        // Src Server API
#if !V2_SUPPORT
        [DefaultDllImportSearchPaths(DllImportSearchPath.LegacyBehavior)]
#endif
        [DllImport("dbghelp.dll", CharSet = CharSet.Unicode, SetLastError = true), SuppressUnmanagedCodeSecurityAttribute]
        internal static extern bool SymGetSourceFileW(
            IntPtr hProcess,
            ulong ImageBase,
            IntPtr Params,
            string fileSpec,
            StringBuilder filePathRet,
            int filePathRetSize);

#if !V2_SUPPORT
        [DefaultDllImportSearchPaths(DllImportSearchPath.LegacyBehavior)]
#endif
        [DllImport("dbghelp.dll", CharSet = CharSet.Unicode, SetLastError = true), SuppressUnmanagedCodeSecurityAttribute]
        internal static extern IntPtr SymSetHomeDirectoryW(
             IntPtr hProcess,
             string dir);
    }
    #endregion
=======
>>>>>>> 81848686
}<|MERGE_RESOLUTION|>--- conflicted
+++ resolved
@@ -184,275 +184,4 @@
         }
         #endregion
     }
-<<<<<<< HEAD
-
-    #region private classes
-    internal unsafe class SymbolReaderNativeMethods
-    {
-        /**
-        [DllImport("kernel32.dll", CharSet = CharSet.Auto)]
-        public static extern int GetCurrentProcessId();
-
-        [DllImport("kernel32.dll",  SetLastError = true)]
-        public static extern IntPtr OpenProcess(int access, bool inherit, int processID);
-        **/
-
-        internal const int SSRVOPT_DWORD = 0x0002;
-        internal const int SSRVOPT_DWORDPTR = 0x004;
-        internal const int SSRVOPT_GUIDPTR = 0x0008;
-
-#if !V2_SUPPORT
-        [DefaultDllImportSearchPaths(DllImportSearchPath.LegacyBehavior)]
-#endif
-        [DllImport("dbghelp.dll", CharSet = CharSet.Unicode, SetLastError = true), SuppressUnmanagedCodeSecurityAttribute]
-        [return: MarshalAs(UnmanagedType.Bool)]
-        internal static extern bool SymFindFileInPathW(
-            IntPtr hProcess,
-            string searchPath,
-            [MarshalAs(UnmanagedType.LPWStr), In] string fileName,
-            ref Guid id,
-            int two,
-            int three,
-            int flags,
-            [Out]System.Text.StringBuilder filepath,
-            SymFindFileInPathProc findCallback,
-            IntPtr context // void*
-            );
-
-        // Useful for the findCallback parameter of SymFindFileInPathW
-#if !V2_SUPPORT
-        [DefaultDllImportSearchPaths(DllImportSearchPath.LegacyBehavior)]
-#endif
-        [DllImport("dbghelp.dll", CharSet = CharSet.Unicode, SetLastError = true), SuppressUnmanagedCodeSecurityAttribute]
-        [return: MarshalAs(UnmanagedType.Bool)]
-        internal static extern bool SymSrvGetFileIndexesW(
-            string filePath,
-            ref Guid id,
-            ref int val1,
-            ref int val2,
-            int flags);
-
-#if !V2_SUPPORT
-        [DefaultDllImportSearchPaths(DllImportSearchPath.LegacyBehavior)]
-#endif
-        [DllImport("dbghelp.dll", CharSet = CharSet.Unicode, SetLastError = true), SuppressUnmanagedCodeSecurityAttribute]
-        [return: MarshalAs(UnmanagedType.Bool)]
-        internal static extern bool SymInitializeW(
-            IntPtr hProcess,
-            string UserSearchPath,
-            [MarshalAs(UnmanagedType.Bool)] bool fInvadeProcess);
-
-#if !V2_SUPPORT
-        [DefaultDllImportSearchPaths(DllImportSearchPath.LegacyBehavior)]
-#endif
-        [DllImport("dbghelp.dll", SetLastError = true), SuppressUnmanagedCodeSecurityAttribute]
-        [return: MarshalAs(UnmanagedType.Bool)]
-        internal static extern bool SymCleanup(
-            IntPtr hProcess);
-
-#if !V2_SUPPORT
-        [DefaultDllImportSearchPaths(DllImportSearchPath.LegacyBehavior)]
-#endif
-        [DllImport("dbghelp.dll", CharSet = CharSet.Unicode, SetLastError = true), SuppressUnmanagedCodeSecurityAttribute]
-        internal static extern ulong SymLoadModuleExW(
-            IntPtr hProcess,
-            IntPtr hFile,
-            string ImageName,
-            string ModuleName,
-            ulong BaseOfDll,
-            uint DllSize,
-            void* Data,
-            uint Flags
-         );
-
-#if !V2_SUPPORT
-        [DefaultDllImportSearchPaths(DllImportSearchPath.LegacyBehavior)]
-#endif
-        [DllImport("dbghelp.dll", SetLastError = true), SuppressUnmanagedCodeSecurityAttribute]
-        [return: MarshalAs(UnmanagedType.Bool)]
-        internal static extern bool SymUnloadModule64(
-            IntPtr hProcess,
-            ulong BaseOfDll);
-
-#if !V2_SUPPORT
-        [DefaultDllImportSearchPaths(DllImportSearchPath.LegacyBehavior)]
-#endif
-        [DllImport("dbghelp.dll", CharSet = CharSet.Unicode, SetLastError = true), SuppressUnmanagedCodeSecurityAttribute]
-        [return: MarshalAs(UnmanagedType.Bool)]
-        internal static extern bool SymGetLineFromAddrW64(
-            IntPtr hProcess,
-            ulong Address,
-            ref Int32 Displacement,
-            ref IMAGEHLP_LINE64 Line
-        );
-
-#if !V2_SUPPORT
-        [DefaultDllImportSearchPaths(DllImportSearchPath.LegacyBehavior)]
-#endif
-        [DllImport("dbghelp.dll", CharSet = CharSet.Unicode, SetLastError = true), SuppressUnmanagedCodeSecurityAttribute]
-        [return: MarshalAs(UnmanagedType.Bool)]
-        internal static extern bool SymFromAddrW(
-            IntPtr hProcess,
-            ulong Address,
-            ref ulong Displacement,
-            SYMBOL_INFO* Symbol
-        );
-
-        // Some structures used by the callback 
-        internal struct IMAGEHLP_CBA_EVENT
-        {
-            public int Severity;
-            public char* pStrDesc;
-            public void* pData;
-        }
-        internal struct IMAGEHLP_DEFERRED_SYMBOL_LOAD64
-        {
-            public int SizeOfStruct;
-            public Int64 BaseOfImage;
-            public int CheckSum;
-            public int TimeDateStamp;
-            public fixed sbyte FileName[MAX_PATH];
-            public bool Reparse;
-            public void* hFile;
-            public int Flags;
-        }
-
-
-        internal struct SYMBOL_INFO
-        {
-            public UInt32 SizeOfStruct;
-            public UInt32 TypeIndex;
-            public UInt64 Reserved1;
-            public UInt64 Reserved2;
-            public UInt32 Index;
-            public UInt32 Size;
-            public UInt64 ModBase;
-            public UInt32 Flags;
-            public UInt64 Value;
-            public UInt64 Address;
-            public UInt32 Register;
-            public UInt32 Scope;
-            public UInt32 Tag;
-            public UInt32 NameLen;
-            public UInt32 MaxNameLen;
-            public byte Name;           // Actually of variable size Unicode string
-        };
-
-        internal struct IMAGEHLP_LINE64
-        {
-            public UInt32 SizeOfStruct;
-            public void* Key;
-            public UInt32 LineNumber;
-            public byte* FileName;             // pointer to character string. 
-            public UInt64 Address;
-        };
-
-#if !V2_SUPPORT
-        [DefaultDllImportSearchPaths(DllImportSearchPath.LegacyBehavior)]
-#endif
-        [DllImport("dbghelp.dll", CharSet = CharSet.Unicode, SetLastError = true), SuppressUnmanagedCodeSecurityAttribute]
-        [return: MarshalAs(UnmanagedType.Bool)]
-        internal static extern bool SymRegisterCallbackW64(
-            IntPtr hProcess,
-            SymRegisterCallbackProc callBack,
-            ulong UserContext);
-
-        internal delegate bool SymRegisterCallbackProc(
-            IntPtr hProcess,
-            SymCallbackActions ActionCode,
-            ulong UserData,
-            ulong UserContext);
-
-
-        [Flags]
-        public enum SymCallbackActions
-        {
-            CBA_DEBUG_INFO = 0x10000000,
-            CBA_DEFERRED_SYMBOL_LOAD_CANCEL = 0x00000007,
-            CBA_DEFERRED_SYMBOL_LOAD_COMPLETE = 0x00000002,
-            CBA_DEFERRED_SYMBOL_LOAD_FAILURE = 0x00000003,
-            CBA_DEFERRED_SYMBOL_LOAD_PARTIAL = 0x00000020,
-            CBA_DEFERRED_SYMBOL_LOAD_START = 0x00000001,
-            CBA_DUPLICATE_SYMBOL = 0x00000005,
-            CBA_EVENT = 0x00000010,
-            CBA_READ_MEMORY = 0x00000006,
-            CBA_SET_OPTIONS = 0x00000008,
-            CBA_SRCSRV_EVENT = 0x40000000,
-            CBA_SRCSRV_INFO = 0x20000000,
-            CBA_SYMBOLS_UNLOADED = 0x00000004,
-        }
-
-        [Flags]
-        public enum SymOptions : uint
-        {
-            SYMOPT_ALLOW_ABSOLUTE_SYMBOLS = 0x00000800,
-            SYMOPT_ALLOW_ZERO_ADDRESS = 0x01000000,
-            SYMOPT_AUTO_PUBLICS = 0x00010000,
-            SYMOPT_CASE_INSENSITIVE = 0x00000001,
-            SYMOPT_DEBUG = 0x80000000,
-            SYMOPT_DEFERRED_LOADS = 0x00000004,
-            SYMOPT_DISABLE_SYMSRV_AUTODETECT = 0x02000000,
-            SYMOPT_EXACT_SYMBOLS = 0x00000400,
-            SYMOPT_FAIL_CRITICAL_ERRORS = 0x00000200,
-            SYMOPT_FAVOR_COMPRESSED = 0x00800000,
-            SYMOPT_FLAT_DIRECTORY = 0x00400000,
-            SYMOPT_IGNORE_CVREC = 0x00000080,
-            SYMOPT_IGNORE_IMAGEDIR = 0x00200000,
-            SYMOPT_IGNORE_NT_SYMPATH = 0x00001000,
-            SYMOPT_INCLUDE_32BIT_MODULES = 0x00002000,
-            SYMOPT_LOAD_ANYTHING = 0x00000040,
-            SYMOPT_LOAD_LINES = 0x00000010,
-            SYMOPT_NO_CPP = 0x00000008,
-            SYMOPT_NO_IMAGE_SEARCH = 0x00020000,
-            SYMOPT_NO_PROMPTS = 0x00080000,
-            SYMOPT_NO_PUBLICS = 0x00008000,
-            SYMOPT_NO_UNQUALIFIED_LOADS = 0x00000100,
-            SYMOPT_OVERWRITE = 0x00100000,
-            SYMOPT_PUBLICS_ONLY = 0x00004000,
-            SYMOPT_SECURE = 0x00040000,
-            SYMOPT_UNDNAME = 0x00000002,
-        };
-
-#if !V2_SUPPORT
-        [DefaultDllImportSearchPaths(DllImportSearchPath.LegacyBehavior)]
-#endif
-        [DllImport("dbghelp.dll", SetLastError = true), SuppressUnmanagedCodeSecurityAttribute]
-        internal static extern SymOptions SymSetOptions(
-            SymOptions SymOptions
-            );
-
-#if !V2_SUPPORT
-        [DefaultDllImportSearchPaths(DllImportSearchPath.LegacyBehavior)]
-#endif
-        [DllImport("dbghelp.dll", SetLastError = true), SuppressUnmanagedCodeSecurityAttribute]
-        internal static extern SymOptions SymGetOptions();
-
-        internal delegate bool SymFindFileInPathProc([MarshalAs(UnmanagedType.LPWStr), In] string fileName, IntPtr context);
-
-        internal const int MAX_PATH = 260;
-
-        // Src Server API
-#if !V2_SUPPORT
-        [DefaultDllImportSearchPaths(DllImportSearchPath.LegacyBehavior)]
-#endif
-        [DllImport("dbghelp.dll", CharSet = CharSet.Unicode, SetLastError = true), SuppressUnmanagedCodeSecurityAttribute]
-        internal static extern bool SymGetSourceFileW(
-            IntPtr hProcess,
-            ulong ImageBase,
-            IntPtr Params,
-            string fileSpec,
-            StringBuilder filePathRet,
-            int filePathRetSize);
-
-#if !V2_SUPPORT
-        [DefaultDllImportSearchPaths(DllImportSearchPath.LegacyBehavior)]
-#endif
-        [DllImport("dbghelp.dll", CharSet = CharSet.Unicode, SetLastError = true), SuppressUnmanagedCodeSecurityAttribute]
-        internal static extern IntPtr SymSetHomeDirectoryW(
-             IntPtr hProcess,
-             string dir);
-    }
-    #endregion
-=======
->>>>>>> 81848686
 }